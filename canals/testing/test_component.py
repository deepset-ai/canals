# SPDX-FileCopyrightText: 2022-present deepset GmbH <info@deepset.ai>
#
# SPDX-License-Identifier: Apache-2.0
<<<<<<< HEAD
from canals import Pipeline, save_pipelines, load_pipelines
=======
from dataclasses import is_dataclass

import pytest

from canals.pipeline import Pipeline, save_pipelines, load_pipelines, marshal_pipelines
>>>>>>> 46d095ba

#
# TODO right now the tests iterate on components, so it's not always clear which component fails the tests.
# Can we instead parametrize the tests on the output of the components fixture?
#
class BaseTestComponent:  # pylint: disable=too-few-public-methods
    """
    Base tests for components.
    """

    def assert_can_be_saved_and_loaded_in_pipeline(self, component, tmp_path):
        """
        Verifies whether the components can be properly serialized and de-serialized.
        """
        pipe = Pipeline()
        pipe.add_component("component", component)
        save_pipelines({"pipe": pipe}, tmp_path / "test_pipe.json")

        loaded_pipes = load_pipelines(tmp_path / "test_pipe.json")
        new_pipe = loaded_pipes["pipe"]

        assert pipe == new_pipe<|MERGE_RESOLUTION|>--- conflicted
+++ resolved
@@ -1,15 +1,7 @@
 # SPDX-FileCopyrightText: 2022-present deepset GmbH <info@deepset.ai>
 #
 # SPDX-License-Identifier: Apache-2.0
-<<<<<<< HEAD
-from canals import Pipeline, save_pipelines, load_pipelines
-=======
-from dataclasses import is_dataclass
-
-import pytest
-
-from canals.pipeline import Pipeline, save_pipelines, load_pipelines, marshal_pipelines
->>>>>>> 46d095ba
+from canals.pipeline import Pipeline, save_pipelines, load_pipelines
 
 #
 # TODO right now the tests iterate on components, so it's not always clear which component fails the tests.
