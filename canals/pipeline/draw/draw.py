# SPDX-FileCopyrightText: 2022-present deepset GmbH <info@deepset.ai>
#
# SPDX-License-Identifier: Apache-2.0
from typing import Literal, Optional, Dict, get_args, Any

import logging
from pathlib import Path

import networkx

from canals.pipeline.descriptions import find_pipeline_inputs, find_pipeline_outputs
from canals.pipeline.draw.graphviz import _to_agraph
from canals.pipeline.draw.mermaid import _to_mermaid_image, _to_mermaid_text
from canals.type_utils import _type_name

logger = logging.getLogger(__name__)
RenderingEngines = Literal["graphviz", "mermaid-image", "mermaid-text"]


def _draw(
    graph: networkx.MultiDiGraph,
    path: Path,
    engine: RenderingEngines = "mermaid-image",
    style_map: Optional[Dict[str, str]] = None,
) -> None:
    """
    Renders the pipeline graph and saves it to file.
    """
    converted_graph = _convert(graph=graph, engine=engine, style_map=style_map)

    if engine == "graphviz":
        converted_graph.draw(path)

    elif engine == "mermaid-image":
        with open(path, "wb") as imagefile:
            imagefile.write(converted_graph)

    elif engine == "mermaid-text":
        with open((path), "w", encoding="utf-8") as textfile:
            textfile.write(converted_graph)

    else:
        raise ValueError(f"Unknown rendering engine '{engine}'. Choose one from: {get_args(RenderingEngines)}.")

    logger.debug("Pipeline diagram saved at %s", path)


def _convert_for_debug(
    graph: networkx.MultiDiGraph,
) -> Any:
    """
    Renders the pipeline graph with additional debug information into a text file that Mermaid can later render.
    """
    graph = _prepare_for_drawing(graph=graph, style_map={})
    return _to_mermaid_text(graph=graph)


def _convert(
    graph: networkx.MultiDiGraph,
    engine: RenderingEngines = "mermaid-image",
    style_map: Optional[Dict[str, str]] = None,
) -> Any:
    """
    Renders the pipeline graph with the correct render and returns it.
    """
    graph = _prepare_for_drawing(graph=graph, style_map=style_map or {})

    if engine == "graphviz":
        return _to_agraph(graph=graph)

    if engine == "mermaid-image":
        return _to_mermaid_image(graph=graph)

    if engine == "mermaid-text":
        return _to_mermaid_text(graph=graph)

    raise ValueError(f"Unknown rendering engine '{engine}'. Choose one from: {get_args(RenderingEngines)}.")


def _prepare_for_drawing(graph: networkx.MultiDiGraph, style_map: Dict[str, str]) -> networkx.MultiDiGraph:
    """
    Prepares the graph to be drawn: adds explitic input and output nodes, labels the edges, applies the styles, etc.
    """
    # Apply the styles
    if style_map:
        for node, style in style_map.items():
            graph.nodes[node]["style"] = style

    # Label the edges
    for inp, outp, key, data in graph.edges(keys=True, data=True):
        data["label"] = f"{data['from_socket'].name} -> {data['to_socket'].name}"
        graph.add_edge(inp, outp, key=key, **data)

    # Draw the inputs
    graph.add_node("input")
    for node, in_sockets in find_pipeline_inputs(graph).items():
        for in_socket in in_sockets:
<<<<<<< HEAD
            if not in_socket.senders and not in_socket.is_optional:
=======
            if not in_socket.sender and not in_socket.has_default:
>>>>>>> 588f5cf3
                # If this socket has no sender it could be a socket that receives input
                # directly when running the Pipeline. We can't know that for sure, in doubt
                # we draw it as receiving input directly.
                graph.add_edge("input", node, label=in_socket.name, conn_type=_type_name(in_socket.type))

    # Draw the outputs
    graph.add_node("output")
    for node, out_sockets in find_pipeline_outputs(graph).items():
        for out_socket in out_sockets:
            graph.add_edge(node, "output", label=out_socket.name, conn_type=_type_name(out_socket.type))

    return graph<|MERGE_RESOLUTION|>--- conflicted
+++ resolved
@@ -95,11 +95,7 @@
     graph.add_node("input")
     for node, in_sockets in find_pipeline_inputs(graph).items():
         for in_socket in in_sockets:
-<<<<<<< HEAD
-            if not in_socket.senders and not in_socket.is_optional:
-=======
-            if not in_socket.sender and not in_socket.has_default:
->>>>>>> 588f5cf3
+            if not in_socket.senders and not in_socket.has_default:
                 # If this socket has no sender it could be a socket that receives input
                 # directly when running the Pipeline. We can't know that for sure, in doubt
                 # we draw it as receiving input directly.
