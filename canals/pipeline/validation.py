--- conflicted
+++ resolved
@@ -14,31 +14,6 @@
 logger = logging.getLogger(__name__)
 
 
-<<<<<<< HEAD
-def _find_pipeline_inputs(graph: networkx.MultiDiGraph) -> Dict[str, List[InputSocket]]:
-    """
-    Collect components that have disconnected input sockets. Note that this method returns *ALL* disconnected
-    input sockets, including all such sockets with default values.
-    """
-    return {
-        name: [socket for socket in data.get("input_sockets", {}).values() if not socket.sender or socket.is_variadic]
-        for name, data in graph.nodes(data=True)
-    }
-
-
-def _find_pipeline_outputs(graph) -> Dict[str, List[OutputSocket]]:
-    """
-    Collect components that have disconnected output sockets. They define the pipeline output.
-    """
-    return {
-        node: list(data.get("output_sockets", {}).values())
-        for node, data in graph.nodes(data=True)
-        if not graph.out_edges(node)
-    }
-
-
-=======
->>>>>>> 3223134c
 def validate_pipeline_input(graph: networkx.MultiDiGraph, input_values: Dict[str, Any]) -> Dict[str, Any]:
     """
     Make sure the pipeline is properly built and that the input received makes sense.
@@ -78,14 +53,9 @@
                 or not socket.name in inputs_for_node.keys()
                 or inputs_for_node.get(socket.name, None) is None
             )
-<<<<<<< HEAD
             if missing_input_value and socket.is_mandatory and not socket.is_variadic:
-                raise ValueError(f"Missing input: {node}.{socket.name}")
-=======
-            if missing_input_value and not socket.is_optional:
                 all_inputs = describe_pipeline_inputs_as_string(graph)
                 raise ValueError(f"Missing input: {node}.{socket.name}\n\n{all_inputs}")
->>>>>>> 3223134c
 
 
 def _validate_nodes_receive_only_expected_input(graph: networkx.MultiDiGraph, input_values: Dict[str, Any]):
@@ -98,14 +68,10 @@
             if input_data.get(socket_name, None) is None:
                 continue
             if not socket_name in graph.nodes[node]["input_sockets"].keys():
-<<<<<<< HEAD
-                raise ValueError(f"Component {node} is not expecting any input value called {socket_name}. ")
-=======
                 all_inputs = describe_pipeline_inputs_as_string(graph)
                 raise ValueError(
                     f"Component {node} is not expecting any input value called {socket_name}.\n\n{all_inputs}",
                 )
->>>>>>> 3223134c
 
             input_socket: InputSocket = graph.nodes[node]["input_sockets"][socket_name]
             if input_socket.sender and not input_socket.is_variadic:
