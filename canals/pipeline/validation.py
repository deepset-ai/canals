--- conflicted
+++ resolved
@@ -53,11 +53,7 @@
                 or not socket.name in inputs_for_node.keys()
                 or inputs_for_node.get(socket.name, None) is None
             )
-<<<<<<< HEAD
-            if missing_input_value and not socket.is_optional and not socket.is_variadic:
-=======
             if missing_input_value and not socket.has_default:
->>>>>>> 588f5cf3
                 all_inputs = describe_pipeline_inputs_as_string(graph)
                 raise ValueError(f"Missing input: {node}.{socket.name}\n\n{all_inputs}")
 
