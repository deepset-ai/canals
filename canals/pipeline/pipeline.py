--- conflicted
+++ resolved
@@ -7,11 +7,6 @@
 import logging
 from pathlib import Path
 from copy import deepcopy
-<<<<<<< HEAD
-from collections import OrderedDict
-=======
-from dataclasses import asdict
->>>>>>> 1d7231a8
 
 import networkx
 
@@ -283,137 +278,6 @@
                 logger.info("Warming up component %s...", node)
                 self.graph.nodes[node]["instance"].warm_up()
 
-<<<<<<< HEAD
-    def run(self, data: Dict[str, Any], debug: bool = False) -> Dict[str, Any]:
-        """
-        Runs the pipeline.
-
-        Args:
-            data: the inputs to give to the input components of the Pipeline.
-            parameters: a dictionary with all the parameters of all the components, namespaced by component.
-            debug: whether to collect and return debug information.
-
-        Returns:
-            A dictionary with the outputs of the output components of the Pipeline.
-
-        Raises:
-            PipelineRuntimeError: if the any of the components fail or return unexpected output.
-        """
-        # **** The Pipeline.run() algorithm ****
-        #
-        # Nodes are run as soon as an input for them appears in the inputs buffer.
-        # When there's more than a node at once in the buffer (which means some
-        # branches are running in parallel or that there are loops) they are selected to
-        # run in FIFO order by the `inputs_buffer` OrderedDict.
-        #
-        # Inputs are labeled with the name of the node they're aimed for:
-        #
-        #   ````
-        #   inputs_buffer[target_node] = {"input_name": input_value, ...}
-        #   ```
-        #
-        # Nodes should wait until all the necessary input data has arrived before running.
-        # If they're popped from the input_buffer before they're ready, they're put back in.
-        # If the pipeline has branches of different lengths, it's possible that a node has to
-        # wait a bit and let other nodes pass before receiving all the input data it needs.
-        #
-        # Chetsheet for networkx data access:
-        # - Name of the node       # self.graph.nodes  (List[str])
-        # - Node instance          # self.graph.nodes[node]["instance"]
-        # - Input nodes            # [e[0] for e in self.graph.in_edges(node)]
-        # - Output nodes           # [e[1] for e in self.graph.out_edges(node)]
-        # - Output edges           # [e[2]["label"] for e in self.graph.out_edges(node, data=True)]
-        #
-        # if debug:
-        #     os.makedirs("debug", exist_ok=True)
-
-        data = _validate_pipeline_input(self.graph, input_values=data)
-        self._clear_visits_count()
-        self.warm_up()
-
-        logger.info("Pipeline execution started.")
-        inputs_buffer = OrderedDict(
-            {
-                node: {key: value for key, value in input_data.items() if value is not None}
-                for node, input_data in data.items()
-            }
-        )
-        pipeline_output: Dict[str, Dict[str, Any]] = {}
-
-        if debug:
-            logger.info("Debug mode ON.")
-        self.debug = {}
-
-        # *** PIPELINE EXECUTION LOOP ***
-        # We select the nodes to run by popping them in FIFO order from the inputs buffer.
-        step = 0
-        while inputs_buffer:
-            step += 1
-            if debug:
-                self._record_pipeline_step(step, inputs_buffer, pipeline_output)
-            logger.debug("> Queue at step %s: %s", step, {k: list(v.keys()) for k, v in inputs_buffer.items()})
-
-            component, inputs = inputs_buffer.popitem(last=False)  # FIFO
-
-            # Make sure it didn't run too many times already
-            self._check_max_loops(component)
-
-            # **** IS IT MY TURN YET? ****
-            # Check if the component should be run or not
-            action = self._calculate_action(name=component, inputs=inputs, inputs_buffer=inputs_buffer)
-
-            # This component is missing data: let's put it back in the queue and wait.
-            if action == "wait":
-                if not inputs_buffer:
-                    # What if there are no components to wait for?
-                    raise PipelineRuntimeError(
-                        f"'{component}' is stuck waiting for input, but there are no other components to run. "
-                        "This is likely a Canals bug. Open an issue at https://github.com/deepset-ai/canals."
-                    )
-
-                inputs_buffer[component] = inputs
-                continue
-
-            # This component did not receive the input it needs: it must be on a skipped branch. Let's not run it.
-            if action == "skip":
-                self.graph.nodes[component]["visits"] += 1
-                inputs_buffer = self._skip_downstream_unvisited_nodes(component=component, inputs_buffer=inputs_buffer)
-                continue
-
-            if action == "remove":
-                # This component has no reason of being in the run queue and we need to remove it. For example, this can happen to components that are connected to skipped branches of the pipeline.
-                continue
-
-            # **** RUN THE NODE ****
-            # It is our turn! The node is ready to run and all necessary inputs are present
-            output = self._run_component(name=component, inputs=inputs)
-
-            # **** PROCESS THE OUTPUT ****
-            # The node run successfully. Let's store or distribute the output it produced, if it's valid.
-            if not self.graph.out_edges(component):
-                # Note: if a node outputs many times (like in loops), the output will be overwritten
-                pipeline_output[component] = output
-            else:
-                inputs_buffer = self._route_output(
-                    node_results=output, node_name=component, inputs_buffer=inputs_buffer
-                )
-
-        if debug:
-            self._record_pipeline_step(step + 1, inputs_buffer, pipeline_output)
-
-            # Save to json
-            os.makedirs(self.debug_path, exist_ok=True)
-            with open(self.debug_path / "data.json", "w", encoding="utf-8") as datafile:
-                json.dump(self.debug, datafile, indent=4, default=str)
-
-            # Store in the output
-            pipeline_output["_debug"] = self.debug  # type: ignore
-
-        logger.info("Pipeline executed successfully.")
-        return pipeline_output
-
-=======
->>>>>>> 1d7231a8
     def _record_pipeline_step(self, step, inputs_buffer, pipeline_output):
         """
         Stores a snapshot of this step into the self.debug dictionary of the pipeline.
@@ -458,11 +322,18 @@
                 ]
                 continue
 
+            # If all inputs are optional, each one is enough to make the pipeline run
+            if all(socket.is_optional for socket in self.graph.nodes[component]["input_sockets"].values()):
+                self.valid_states[component] = [
+                    [(component, socket)] for socket in self.graph.nodes[component]["input_sockets"].keys()
+                ]
+                continue
+
             # It's a regular component, so it has one minimum valid state only
             valid_state = []
-            for socket in self.graph.nodes[component]["input_sockets"]:
-                if not socket in self.graph.nodes[component]["instance"].defaults:
-                    valid_state.append((component, socket))
+            for socket_name, socket in self.graph.nodes[component]["input_sockets"].items():
+                if not socket.is_optional:
+                    valid_state.append((component, socket_name))
 
             self.valid_states[component] = [valid_state]
 
@@ -536,28 +407,7 @@
         self.warm_up()
         pipeline_output: Dict[str, Any] = {}
 
-<<<<<<< HEAD
-        # All components inputs, whether they're connected, default or pipeline inputs
-        input_sockets: Dict[str, InputSocket] = self.graph.nodes[name]["input_sockets"].keys()
-        optional_input_sockets = {
-            socket.name for socket in self.graph.nodes[name]["input_sockets"].values() if socket.is_optional
-        }
-        mandatory_input_sockets = {
-            socket.name for socket in self.graph.nodes[name]["input_sockets"].values() if not socket.is_optional
-        }
-
-        # Components that are in the inputs buffer and have no inputs assigned are considered skipped
-        skipped_components = {n for n, v in inputs_buffer.items() if not v}
-
-        # Sockets that have their upstream component marked as skipped
-        skipped_optional_input_sockets = {
-            sockets["to_socket"].name
-            for from_node, _, sockets in self.graph.in_edges(name, data=True)
-            if from_node in skipped_components and sockets["to_socket"].name in optional_input_sockets
-        }
-=======
         logger.info("Pipeline execution started.")
->>>>>>> 1d7231a8
 
         # List all the input/output socket pairs - for quicker access
         connections = [
@@ -569,7 +419,7 @@
         # Initial state
         state: Dict[Tuple[str, str], Any] = {}
         for component, input_data in data.items():
-            for socket, value in asdict(input_data).items():
+            for socket, value in input_data.items():
                 if value is not None:
                     state[(component, socket)] = value
 
@@ -596,12 +446,12 @@
         logger.info("Pipeline executed successfully.")
 
         # Clean up output dictionary from None values
-        clean_output = {}
-        for component, outputs in pipeline_output.items():
-            if not all(value is None for value in outputs.values()):
-                clean_output[component] = self.graph.nodes[component]["instance"].output(**outputs)
-
-        return clean_output
+        # clean_output = {}
+        # for component, outputs in pipeline_output.items():
+        #     if not all(value is None for value in outputs.values()):
+        #         clean_output[component] = self.graph.nodes[component]["instance"].output(**outputs)
+
+        return pipeline_output
 
     def _apply_transition(
         self, state: Dict[Tuple[str, str], Any], transition: List[str], connections: List[Tuple[str, str, str, str]]
@@ -664,40 +514,20 @@
             logger.info("* Running %s (visits: %s)", name, self.graph.nodes[name]["visits"])
             logger.debug("   '%s' inputs: %s", name, inputs)
 
-<<<<<<< HEAD
-            # # Optional fields are defaulted to None so creation of the input dataclass doesn't fail
-            # # cause we're missing some argument
-            # optionals = {field: None for field in instance.__canals_optional_inputs__}
-
-            # Pass the inputs as kwargs after adding the component's own defaults to them
-            # inputs = {**optionals, **instance.defaults, **inputs}
-            # input_dataclass = instance.input(**inputs)
-
-            outputs = instance.run(**inputs)
-
-            # Unwrap the output
-            logger.debug("   '%s' outputs: %s\n", name, outputs)
-=======
             # Check if any None was received by a value that was not Optional:
             # if so, return an empty output dataclass ("skipping the component")
             if all(value is None for value in inputs.values()) or any(
                 value is None and socket not in instance.__canals_optional_inputs__ for socket, value in inputs.items()
             ):
                 logger.debug("   --X '%s' received None on a mandatory input or on all inputs: skipping.", name)
-                output_dict = asdict(instance.output())
+                output_dict: Dict[str, Any] = {}
                 logger.debug("   '%s' outputs: %s", name, output_dict)
                 return output_dict
 
-            # Pass the inputs as kwargs after adding the component's own defaults to them
-            inputs = {**instance.defaults, **inputs}
-            input_dataclass = instance.input(**inputs)
-
-            output_dataclass = instance.run(input_dataclass)
-            output_dict = asdict(output_dataclass)
+            output_dict = instance.run(**inputs)
 
             # Unwrap the output
             logger.debug("   '%s' outputs: %s", name, output_dict)
->>>>>>> 1d7231a8
 
         except Exception as e:
             raise PipelineRuntimeError(
@@ -705,56 +535,4 @@
                 "See the stacktrace above for more information."
             ) from e
 
-<<<<<<< HEAD
-        return outputs
-
-    def _route_output(
-        self,
-        node_name: str,
-        node_results: Dict[str, Any],
-        inputs_buffer: OrderedDict,
-    ) -> OrderedDict:
-        """
-        Distrubute the outputs of the component into the input buffer of downstream components.
-
-        Returns the updated inputs buffer.
-        """
-        # This is not a terminal node: find out where the output goes, to which nodes and along which edge
-        is_decision_node_for_loop = (
-            any(networkx.has_path(self.graph, edge[1], node_name) for edge in self.graph.out_edges(node_name))
-            and len(self.graph.out_edges(node_name)) > 1
-        )
-        for edge_data in self.graph.out_edges(node_name, data=True):
-            to_socket = edge_data[2]["to_socket"]
-            from_socket = edge_data[2]["from_socket"]
-            target_node = edge_data[1]
-
-            # If this is a decision node and a loop is involved, we add to the input buffer only the nodes
-            # that received their expected output and we leave the others out of the queue.
-            if is_decision_node_for_loop and node_results.get(from_socket.name, None) is None:
-                if networkx.has_path(self.graph, target_node, node_name):
-                    # In case we're choosing to leave a loop, do not put the loop's node in the buffer.
-                    logger.debug(
-                        "Not adding '%s' to the inputs buffer: we're leaving the loop.",
-                        target_node,
-                    )
-                else:
-                    # In case we're choosing to stay in a loop, do not put the external node in the buffer.
-                    logger.debug(
-                        "Not adding '%s' to the inputs buffer: we're staying in the loop.",
-                        target_node,
-                    )
-            else:
-                # In all other cases, populate the inputs buffer for all downstream nodes, setting None to any
-                # edge that did not receive input.
-                if target_node not in inputs_buffer:
-                    inputs_buffer[target_node] = {}  # Create the buffer for the downstream node if it's not there yet
-
-                value_to_route = node_results.get(from_socket.name, None)
-                if value_to_route:
-                    inputs_buffer[target_node][to_socket.name] = value_to_route
-
-        return inputs_buffer
-=======
-        return output_dict
->>>>>>> 1d7231a8
+        return output_dict