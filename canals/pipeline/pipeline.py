# SPDX-FileCopyrightText: 2022-present deepset GmbH <info@deepset.ai>
#
# SPDX-License-Identifier: Apache-2.0
from typing import Optional, Any, Dict, List, Union, Tuple

import datetime
import logging
from pathlib import Path
from copy import deepcopy

import networkx

from canals.component import component, Component
from canals.errors import (
    PipelineError,
    PipelineConnectError,
    PipelineMaxLoops,
    PipelineRuntimeError,
    PipelineValidationError,
)
from canals.pipeline.draw import _draw, _convert_for_debug, RenderingEngines
from canals.pipeline.sockets import InputSocket, OutputSocket
from canals.pipeline.validation import _validate_pipeline_input
from canals.pipeline.connections import _parse_connection_name, _find_unambiguous_connection
from canals.utils import _type_name

logger = logging.getLogger(__name__)


class Pipeline:
    """
    Components orchestration engine.

    Builds a graph of components and orchestrates their execution according to the execution graph.
    """

    def __init__(
        self,
        metadata: Optional[Dict[str, Any]] = None,
        max_loops_allowed: int = 100,
        debug_path: Union[Path, str] = Path(".canals_debug/"),
    ):
        """
        Creates the Pipeline.

        Args:
            metadata: arbitrary dictionary to store metadata about this pipeline. Make sure all the values contained in
                this dictionary can be serialized and deserialized if you wish to save this pipeline to file with
                `save_pipelines()/load_pipelines()`.
            max_loops_allowed: how many times the pipeline can run the same node before throwing an exception.
            debug_path: when debug is enabled in `run()`, where to save the debug data.
        """
        self.metadata = metadata or {}
        self.max_loops_allowed = max_loops_allowed
        self.graph = networkx.MultiDiGraph()
        self.valid_states: Dict[str, List[List[Tuple[str, str]]]] = {}
        self.debug: Dict[int, Dict[str, Any]] = {}
        self.debug_path = Path(debug_path)

    def __eq__(self, other) -> bool:
        """
        Equal pipelines share every metadata, node and edge, but they're not required to use
        the same node instances: this allows pipeline saved and then loaded back to be equal to themselves.
        """
        if (
            not isinstance(other, type(self))
            or not getattr(self, "metadata") == getattr(other, "metadata")
            or not getattr(self, "max_loops_allowed") == getattr(other, "max_loops_allowed")
            or not hasattr(self, "graph")
            or not hasattr(other, "graph")
        ):
            return False

        return (
            self.graph.adj == other.graph.adj
            and self._comparable_nodes_list(self.graph) == self._comparable_nodes_list(other.graph)
            and self.graph.graph == other.graph.graph
        )

    def to_dict(self) -> Dict[str, Any]:
        """
        Returns this Pipeline instance as a dictionary.
        This is meant to be an intermediate representation but it can be also used to save a pipeline to file.
        """
        components = {name: instance.to_dict() for name, instance in self.graph.nodes(data="instance")}
        connections = []
        for sender, receiver, sockets in self.graph.edges:
            (sender_socket, receiver_socket) = sockets.split("/")
            connections.append(
                {
                    "sender": f"{sender}.{sender_socket}",
                    "receiver": f"{receiver}.{receiver_socket}",
                }
            )
        return {
            "metadata": self.metadata,
            "max_loops_allowed": self.max_loops_allowed,
            "components": components,
            "connections": connections,
        }

    @classmethod
    def from_dict(cls, data: Dict[str, Any], **kwargs) -> "Pipeline":
        """
        Creates a Pipeline instance from a dictionary.
        A sample `data` dictionary could be formatted like so:
        ```
        {
            "metadata": {"test": "test"},
            "max_loops_allowed": 100,
            "components": {
                "add_two": {
                    "type": "AddFixedValue",
                    "init_parameters": {"add": 2},
                },
                "add_default": {
                    "type": "AddFixedValue",
                    "init_parameters": {"add": 1},
                },
                "double": {
                    "type": "Double",
                },
            },
            "connections": [
                {"sender": "add_two.result", "receiver": "double.value"},
                {"sender": "double.value", "receiver": "add_default.value"},
            ],
        }
        ```

        Supported kwargs:
        `components`: a dictionary of {name: instance} to reuse instances of components instead of creating new ones.
        """
        metadata = data.get("metadata", {})
        max_loops_allowed = data.get("max_loops_allowed", 100)
        debug_path = Path(data.get("debug_path", ".canals_debug/"))
        pipe = cls(
            metadata=metadata,
            max_loops_allowed=max_loops_allowed,
            debug_path=debug_path,
        )
        components_to_reuse = kwargs.get("components", {})
        for name, component_data in data.get("components", {}).items():
            if name in components_to_reuse:
                # Reuse an instance
                instance = components_to_reuse[name]
            else:
                if "type" not in component_data:
                    raise PipelineError(f"Missing 'type' in component '{name}'")
                if component_data["type"] not in component.registry:
                    raise PipelineError(f"Component '{component_data['type']}' not imported.")
                # Create a new one
                instance = component.registry[component_data["type"]].from_dict(component_data)
            pipe.add_component(name=name, instance=instance)

        for connection in data.get("connections", []):
            if "sender" not in connection:
                raise PipelineError(f"Missing sender in connection: {connection}")
            if "receiver" not in connection:
                raise PipelineError(f"Missing receiver in connection: {connection}")
            pipe.connect(connect_from=connection["sender"], connect_to=connection["receiver"])

        return pipe

    def _comparable_nodes_list(self, graph: networkx.MultiDiGraph) -> List[Dict[str, Any]]:
        """
        Replaces instances of nodes with their class name in order to make sure they're comparable.
        """
        nodes = []
        for node in graph.nodes:
            comparable_node = graph.nodes[node]
            comparable_node["instance"] = comparable_node["instance"].__class__
            nodes.append(comparable_node)
        nodes.sort()
        return nodes

    def add_component(self, name: str, instance: Component) -> None:
        """
        Create a component for the given component. Components are not connected to anything by default:
        use `Pipeline.connect()` to connect components together.

        Component names must be unique, but component instances can be reused if needed.

        Args:
            name: the name of the component.
            instance: the component instance.

        Returns:
            None

        Raises:
            ValueError: if a component with the same name already exists
            PipelineValidationError: if the given instance is not a Canals component
        """
        # Component names are unique
        if name in self.graph.nodes:
            raise ValueError(f"A component named '{name}' already exists in this pipeline: choose another name.")

        # Components can't be named `_debug`
        if name == "_debug":
            raise ValueError("'_debug' is a reserved name for debug output. Choose another name.")

        # Component instances must be components
        if not hasattr(instance, "__canals_component__"):
            raise PipelineValidationError(
                f"'{type(instance)}' doesn't seem to be a component. Is this class decorated with @component?"
            )

        # Create the component's input and output sockets
        inputs = getattr(instance.run, "__canals_input__", {})
        outputs = getattr(instance.run, "__canals_output__", {})
        input_sockets = {name: InputSocket(**data) for name, data in inputs.items()}
        output_sockets = {name: OutputSocket(**data) for name, data in outputs.items()}

        # Add component to the graph, disconnected
        logger.debug("Adding component '%s' (%s)", name, instance)
        self.graph.add_node(
            name,
            instance=instance,
            input_sockets=input_sockets,
            output_sockets=output_sockets,
            visits=0,
        )

    def connect(self, connect_from: str, connect_to: str) -> None:
        """
        Connects two components together. All components to connect must exist in the pipeline.
        If connecting to an component that has several output connections, specify the inputs and output names as
        'component_name.connections_name'.

        Args:
            connect_from: the component that delivers the value. This can be either just a component name or can be
                in the format `component_name.connection_name` if the component has multiple outputs.
            connect_to: the component that receives the value. This can be either just a component name or can be
                in the format `component_name.connection_name` if the component has multiple inputs.

        Returns:
            None

        Raises:
            PipelineConnectError: if the two components cannot be connected (for example if one of the components is
                not present in the pipeline, or the connections don't match by type, and so on).
        """
        # Edges may be named explicitly by passing 'node_name.edge_name' to connect().
        from_node, from_socket_name = _parse_connection_name(connect_from)
        to_node, to_socket_name = _parse_connection_name(connect_to)

        # Get the nodes data.
        try:
            from_sockets = self.graph.nodes[from_node]["output_sockets"]
        except KeyError as exc:
            raise ValueError(f"Component named {from_node} not found in the pipeline.") from exc

        try:
            to_sockets = self.graph.nodes[to_node]["input_sockets"]
        except KeyError as exc:
            raise ValueError(f"Component named {to_node} not found in the pipeline.") from exc

        # If the name of either socket is given, get the socket
        if from_socket_name:
            from_socket = from_sockets.get(from_socket_name, None)
            if not from_socket:
                raise PipelineConnectError(
                    f"'{from_node}.{from_socket_name} does not exist. "
                    f"Output connections of {from_node} are: "
                    + ", ".join([f"{name} (type {_type_name(socket.type)})" for name, socket in from_sockets.items()])
                )
        if to_socket_name:
            to_socket = to_sockets.get(to_socket_name, None)
            if not to_socket:
                raise PipelineConnectError(
                    f"'{to_node}.{to_socket_name} does not exist. "
                    f"Input connections of {to_node} are: "
                    + ", ".join([f"{name} (type {_type_name(socket.type)})" for name, socket in to_sockets.items()])
                )

        # Look for an unambiguous connection among the possible ones.
        # Note that if there is more than one possible connection but two sockets match by name, they're paired.
        from_sockets = [from_socket] if from_socket_name else list(from_sockets.values())
        to_sockets = [to_socket] if to_socket_name else list(to_sockets.values())
        from_socket, to_socket = _find_unambiguous_connection(
            sender_node=from_node, sender_sockets=from_sockets, receiver_node=to_node, receiver_sockets=to_sockets
        )

        # Connect the components on these sockets
        self._direct_connect(from_node=from_node, from_socket=from_socket, to_node=to_node, to_socket=to_socket)

    def _direct_connect(self, from_node: str, from_socket: OutputSocket, to_node: str, to_socket: InputSocket) -> None:
        """
        Directly connect socket to socket. This method does not type-check the connections: use 'Pipeline.connect()'
        instead (which uses 'find_unambiguous_connection()' to validate types).
        """
        # Make sure the receiving socket isn't already connected - sending sockets can be connected as many times as needed,
        # so they don't need this check
        if to_socket.sender:
            raise PipelineConnectError(
                f"Cannot connect '{from_node}.{from_socket.name}' with '{to_node}.{to_socket.name}': "
                f"{to_node}.{to_socket.name} is already connected to {to_socket.sender}.\n"
            )

        # Create the connection
        logger.debug("Connecting '%s.%s' to '%s.%s'", from_node, from_socket.name, to_node, to_socket.name)
        edge_key = f"{from_socket.name}/{to_socket.name}"
        self.graph.add_edge(
            from_node,
            to_node,
            key=edge_key,
            conn_type=_type_name(from_socket.type),
            from_socket=from_socket,
            to_socket=to_socket,
        )

        # Stores the name of the node that will send its output to this socket
        to_socket.sender = from_node

    def get_component(self, name: str) -> Component:
        """
        Returns an instance of a component.

        Args:
            name: the name of the component

        Returns:
            The instance of that component.

        Raises:
            ValueError: if a component with that name is not present in the pipeline.
        """
        try:
            return self.graph.nodes[name]["instance"]
        except KeyError as exc:
            raise ValueError(f"Component named {name} not found in the pipeline.") from exc

    def draw(self, path: Path, engine: RenderingEngines = "mermaid-img") -> None:
        """
        Draws the pipeline. Requires either `graphviz` as a system dependency, or an internet connection for Mermaid.
        Run `pip install canals[graphviz]` or `pip install canals[mermaid]` to install missing dependencies.

        Args:
            path: where to save the diagram.
            engine: which format to save the graph as. Accepts 'graphviz', 'mermaid-text', 'mermaid-img'.
                Default is 'mermaid-img'.

        Returns:
            None

        Raises:
            ImportError: if `engine='graphviz'` and `pygraphviz` is not installed.
            HTTPConnectionError: (and similar) if the internet connection is down or other connection issues.
        """
        sockets = {
            comp: "\n".join([f"{name}: {socket}" for name, socket in data.get("input_sockets", {}).items()])
            for comp, data in self.graph.nodes(data=True)
        }
        print(sockets)
        _draw(graph=deepcopy(self.graph), path=path, engine=engine)

    def warm_up(self):
        """
        Make sure all nodes are warm.

        It's the node's responsibility to make sure this method can be called at every `Pipeline.run()`
        without re-initializing everything.
        """
        for node in self.graph.nodes:
            if hasattr(self.graph.nodes[node]["instance"], "warm_up"):
                logger.info("Warming up component %s...", node)
                self.graph.nodes[node]["instance"].warm_up()

    def _record_pipeline_step(self, step, inputs_buffer, pipeline_output):
        """
        Stores a snapshot of this step into the self.debug dictionary of the pipeline.
        """
        mermaid_graph = _convert_for_debug(deepcopy(self.graph))
        self.debug[step] = {
            "time": datetime.datetime.now(),
            "inputs_buffer": list(inputs_buffer.items()),
            "pipeline_output": pipeline_output,
            "diagram": mermaid_graph,
        }

    def _clear_visits_count(self):
        """
        Make sure all nodes's visits count is zero.
        """
        for node in self.graph.nodes:
            self.graph.nodes[node]["visits"] = 0

    def _check_max_loops(self, component_name: str):
        """
        Verify whether this component run too many times.
        """
        if self.graph.nodes[component_name]["visits"] > self.max_loops_allowed:
            raise PipelineMaxLoops(
                f"Maximum loops count ({self.max_loops_allowed}) exceeded for component '{component_name}'."
            )

    def _compute_valid_states(self):
        """
        Returns a list of all the valid minimal states that would lead to a specific component to run.
        These tuples are used by `_state_transition_function()` with `issubset()` to compute the next transition.
        """
        self.valid_states = {}
        for component_name in self.graph.nodes:
            input_from_loop, input_outside_loop = self._identify_looping_inputs(component_name)
            if input_from_loop and input_outside_loop:
                # Is a loop merger, so it has two valid states, one for the loop and one for the external input
                self.valid_states[component_name] = [
                    [(component_name, socket) for socket in input_from_loop],
                    [(component_name, socket) for socket in input_outside_loop],
                ]
                continue

            # It's a regular component, so it has one minimum valid state only
            valid_state = []
            for socket_name, socket in self.graph.nodes[component_name]["input_sockets"].items():
                if not socket.has_default:
                    valid_state.append((component_name, socket_name))

            self.valid_states[component_name] = [valid_state]

    def _identify_looping_inputs(self, component_name: str):
        """
        Identify which of the input sockets of this component are coming from a loop and which are not.
        """
        input_from_loop = []
        input_outside_loop = []

        for socket in self.graph.nodes[component_name]["input_sockets"]:
            sender = self.graph.nodes[component_name]["input_sockets"][socket].sender
            if sender and networkx.has_path(self.graph, component_name, sender):
                input_from_loop.append(socket)
            else:
                input_outside_loop.append(socket)
        return input_from_loop, input_outside_loop

    def _identify_looping_outputs(self, component_name: str):
        """
        Identify which of the output sockets of this component are going into a loop and which are not.
        """
        output_to_loop = []
        output_outside_loop = []

        for socket in self.graph.nodes[component_name]["output_sockets"]:
            for _, to_node, _ in self.graph.out_edges(component_name, keys=True):
                if to_node and networkx.has_path(self.graph, to_node, component_name):
                    output_to_loop.append(socket)
                else:
                    output_outside_loop.append(socket)

        return output_to_loop, output_outside_loop

    def _state_transition_function(self, state: Tuple[Tuple[str, str], ...]) -> List[str]:
        """
        Given the current state as a list of tuples of (component, socket), returns the transition to perform
        as list of components that should run.

        Args:
            current_state (Tuple[Tuple[str, str]]): the current state as a list of tuples of (component, socket)
        """
        transition = []
        for component_name in self.graph.nodes:
            for valid_state in self.valid_states[component_name]:
                if set(valid_state).issubset(set(state)):
                    transition.append(component_name)

        return transition

    def run(self, data: Dict[str, Any], debug: bool = False) -> Dict[str, Any]:  # pylint: disable=too-many-locals
        """
        Runs the pipeline.

        Args:
            data: the inputs to give to the input components of the Pipeline.
            parameters: a dictionary with all the parameters of all the components, namespaced by component.
            debug: whether to collect and return debug information.

        Returns:
            A dictionary with the outputs of the output components of the Pipeline.

        Raises:
            PipelineRuntimeError: if the any of the components fail or return unexpected output.
        """
        if debug:
            logger.warning("Debug mode is still WIP")

        data = _validate_pipeline_input(self.graph, input_values=data)
        self._clear_visits_count()
        self.warm_up()
        pipeline_output: Dict[str, Any] = {}

        logger.info("Pipeline execution started.")

        # List all the input/output socket pairs - for quicker access
        connections = [
            (from_node, sockets.split("/")[0], to_node, sockets.split("/")[1])
            for from_node, to_node, sockets in self.graph.edges
        ]
        self._compute_valid_states()

        # Initial state
        state: Dict[Tuple[str, str], Any] = {}
        for component_name, input_data in data.items():
            for socket, value in input_data.items():
                if value is not None:
                    state[(component_name, socket)] = value

        # Execution loop
        step = 0
        while True:
            step += 1

            # Get the transition to perform
            transition = self._state_transition_function(state=tuple(state.keys()))
            logger.debug("##### %s^ transition #####", step)
            logger.debug("State: %s | Transition: %s", tuple(state.keys()), transition)

            # Termination condition: stopping states return an empty transition
            if not transition:
                logger.debug("   --X This is a stopping state.")
                break

            # Apply the transition to get to the next state
            output: Dict[str, Any]
            state, output = self._apply_transition(state, transition, connections)
            pipeline_output = {**pipeline_output, **output}

        logger.info("Pipeline executed successfully.")

        # Clean up output dictionary from None values
        clean_output = {}
        for component_name, outputs in pipeline_output.items():
            if not all(value is None for value in outputs.values()):
                clean_output[component_name] = {key: value for key, value in outputs.items() if value is not None}

        return clean_output

    def _apply_transition(
        self, state: Dict[Tuple[str, str], Any], transition: List[str], connections: List[Tuple[str, str, str, str]]
    ) -> Tuple[Dict[Tuple[str, str], Any], Dict[str, Any]]:
        """
        Given the current state of the pipeline, compute the next state. Returns a Tuple with (state, output)
        """
        output: Dict[str, Any] = {}
        next_state = state

        # Process all the component in this transition independently ("parallel branch execution")
        for component_name in transition:
            # Extract from the general state only the inputs for this component
            component_inputs = {state[1]: value for state, value in state.items() if state[0] == component_name}

            # Once an input is being used, remove it from the machine's state.
            # Leftover state will be carried over ("waiting for components")
            for used_input in component_inputs.keys():
                del next_state[(component_name, used_input)]

            # Run the component
            output_values = self._run_component(
                name=component_name,
                inputs=component_inputs,
            )

            # Translate output sockets into input sockets - builds the next state
            for socket, value in output_values.items():
                target_states = [
                    (to_node, to_socket)
                    for from_node, from_socket, to_node, to_socket in connections
                    if from_node == component_name and from_socket == socket
                ]

                # If the sockets are dangling, this value is an output
                if not target_states:
                    if component_name not in output:
                        output[component_name] = {}
                    output[component_name][socket] = value
                    logger.debug(" - '%s.%s' goes to the output with value '%s'", component_name, socket, value)

                # Otherwise, assign the values to the next state
                for target in target_states:
                    if all(self._identify_looping_outputs(component_name)) and value is None:
                        logger.debug("   --X Loop decision nodes do not propagate None values.")
                    else:
                        next_state[target] = value
                        logger.debug("   --> '%s.%s' received '%s'", target[0], target[1], value)

        return next_state, output

    def _run_component(self, name: str, inputs: Dict[str, Any]) -> Dict[str, Any]:
        """
        Once we're confident this component is ready to run, run it and collect the output.
        """
        self._check_max_loops(name)
        self.graph.nodes[name]["visits"] += 1
        instance = self.graph.nodes[name]["instance"]
        try:
            logger.info("* Running %s (visits: %s)", name, self.graph.nodes[name]["visits"])
            logger.debug("   '%s' inputs: %s", name, inputs)

<<<<<<< HEAD
            # Check if any None was received by a value that was not Optional:
            # if so, return an empty output dataclass ("skipping the component")
            if all(value is None for value in inputs.values()) or any(
                value is None and not self.graph.nodes[name]["input_sockets"][socket_name].is_optional
                for socket_name, value in inputs.items()
            ):
                logger.debug("   --X '%s' received None on a mandatory input: skipping.", name)
                output_dict: Dict[str, Any] = {key: None for key in self.graph.nodes[name]["output_sockets"].keys()}
                logger.debug("   '%s' outputs: %s", name, output_dict)
                return output_dict

            output_dict = instance.run(**inputs)
=======
            outputs = instance.run(**inputs)
>>>>>>> ee0a8059

            # Unwrap the output
            logger.debug("   '%s' outputs: %s", name, output_dict)

        except Exception as e:
            raise PipelineRuntimeError(
                f"{name} raised '{e.__class__.__name__}: {e}' \nInputs: {inputs}\n\n"
                "See the stacktrace above for more information."
            ) from e

        return output_dict<|MERGE_RESOLUTION|>--- conflicted
+++ resolved
@@ -596,7 +596,6 @@
             logger.info("* Running %s (visits: %s)", name, self.graph.nodes[name]["visits"])
             logger.debug("   '%s' inputs: %s", name, inputs)
 
-<<<<<<< HEAD
             # Check if any None was received by a value that was not Optional:
             # if so, return an empty output dataclass ("skipping the component")
             if all(value is None for value in inputs.values()) or any(
@@ -609,12 +608,9 @@
                 return output_dict
 
             output_dict = instance.run(**inputs)
-=======
-            outputs = instance.run(**inputs)
->>>>>>> ee0a8059
 
             # Unwrap the output
-            logger.debug("   '%s' outputs: %s", name, output_dict)
+            logger.debug("   '%s' outputs: %s", name, outputs)
 
         except Exception as e:
             raise PipelineRuntimeError(
@@ -622,4 +618,4 @@
                 "See the stacktrace above for more information."
             ) from e
 
-        return output_dict+        return outputs