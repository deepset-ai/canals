--- conflicted
+++ resolved
@@ -1,11 +1,7 @@
 # SPDX-FileCopyrightText: 2022-present deepset GmbH <info@deepset.ai>
 #
 # SPDX-License-Identifier: Apache-2.0
-<<<<<<< HEAD
-from typing import Optional, Any, Dict, List, Union, Tuple
-=======
-from typing import Optional, Any, Dict, List, Literal, Union, TypeVar, Type
->>>>>>> 47127ef5
+from typing import Optional, Any, Dict, List, Union, Tuple, TypeVar, Type
 
 import datetime
 import logging
@@ -505,102 +501,10 @@
             logger.debug(" State: %s", " + ".join(sorted(f"{s[0]}.{s[1]}" for s in state)))
             logger.debug(" Transition: %s", transition)
 
-<<<<<<< HEAD
             # Termination: stopping states return an empty transition
             if not transition:
                 logger.debug("   --X This is a stopping state.")
                 break
-=======
-        for from_node, socket in input_components.items():
-            if socket not in optional_input_sockets:
-                continue
-            loops_back = networkx.has_path(self.graph, name, from_node)
-            has_run = self.graph.nodes[from_node]["visits"] > 0
-            if loops_back or has_run:
-                # Consider all input components that loop back to current component
-                # or that have already run at least once as skipped.
-                # This must be done to correctly handle cycles in the pipeline or we
-                # would reach a dead lock in components that have multiple inputs and
-                # one of these forms a cycle.
-                skipped_optional_input_sockets.add(socket)
-
-        ##############
-        # RUN CHECKS #
-        ##############
-        if (
-            mandatory_input_sockets.issubset(received_input_sockets)
-            and input_sockets == received_input_sockets | mandatory_input_sockets | skipped_optional_input_sockets
-        ):
-            # We received all mandatory inputs and:
-            #   * There are no optional inputs or
-            #   * All optional inputs are skipped or
-            #   * We received part of the optional inputs, the rest are skipped
-            if not optional_input_sockets:
-                logger.debug("Component '%s' is ready to run. All mandatory inputs received.", name)
-            else:
-                logger.debug(
-                    "Component '%s' is ready to run. All mandatory inputs received, skipped optional inputs: %s",
-                    name,
-                    skipped_optional_input_sockets,
-                )
-            return "run"
-
-        if set(input_components.values()).issubset(received_input_sockets):
-            # We have data from each connected input component.
-            # We reach this when the current component is the first of the pipeline or
-            # when it has defaults and all its input components have run.
-            logger.debug("Component '%s' is ready to run. All expected inputs were received.", name)
-            return "run"
-
-        ###############
-        # WAIT CHECKS #
-        ###############
-        if mandatory_input_sockets == received_input_sockets and skipped_optional_input_sockets.issubset(
-            optional_input_sockets
-        ):
-            # We received all of the inputs we need, but some optional inputs have not been run or skipped yet
-            logger.debug(
-                "Component '%s' is waiting. All mandatory inputs received, some optional are not skipped: %s",
-                name,
-                optional_input_sockets - skipped_optional_input_sockets,
-            )
-            return "wait"
-
-        if any(self.graph.nodes[n]["visits"] == 0 for n in input_components.keys()):
-            # Some upstream component that must send input to the current component has yet to run.
-            logger.debug("Component '%s' is waiting. Missing inputs: %s", name, set(input_components.values()))
-            return "wait"
-
-        ###############
-        # SKIP CHECKS #
-        ###############
-        if self.graph.nodes[name]["visits"] == 0:
-            # It's the first time visiting this component, if it can't run nor wait
-            # it's fine skipping it at this point.
-            logger.debug("Component '%s' is skipped. It can't run nor wait.", name)
-            return "skip"
-
-        #################
-        # REMOVE CHECKS #
-        #################
-        if self.graph.nodes[name]["visits"] > 0:
-            # This component has already been visited at least once. If it can't run nor wait
-            # there is no reason to skip it again. So we it must be removed.
-            logger.debug("Component '%s' is removed. It can't run, wait or skip.", name)
-            return "remove"
-
-        # Can't determine action to take
-        raise PipelineRuntimeError(
-            f"Can't determine Component '{name}' action. "
-            f"Mandatory input sockets: {mandatory_input_sockets}, "
-            f"optional input sockets: {optional_input_sockets}, "
-            f"received input: {list(inputs.keys())}, "
-            f"input components: {list(input_components.keys())}, "
-            f"skipped components: {skipped_components}, "
-            f"skipped optional inputs: {skipped_optional_input_sockets}."
-            f"This is likely a Canals bug. Please open an issue at https://github.com/deepset-ai/canals."
-        )
->>>>>>> 47127ef5
 
             # Apply the transition to get to the next state (see _apply_transition)
             output: Dict[str, Any]
@@ -755,69 +659,4 @@
                 "See the stacktrace above for more information."
             ) from e
 
-<<<<<<< HEAD
-        return outputs
-=======
-        return outputs
-
-    def _route_output(self, node_name: str, node_results: Dict[str, Any], inputs_buffer: OrderedDict) -> OrderedDict:
-        """
-        Distrubute the outputs of the component into the input buffer of downstream components.
-
-        Returns the updated inputs buffer.
-        """
-        # This is not a terminal node: find out where the output goes, to which nodes and along which edge
-        is_decision_node_for_loop = (
-            any(networkx.has_path(self.graph, edge[1], node_name) for edge in self.graph.out_edges(node_name))
-            and len(self.graph.out_edges(node_name)) > 1
-        )
-        for edge_data in self.graph.out_edges(node_name, data=True):
-            to_socket = edge_data[2]["to_socket"]
-            from_socket = edge_data[2]["from_socket"]
-            target_node = edge_data[1]
-
-            # If this is a decision node and a loop is involved, we add to the input buffer only the nodes
-            # that received their expected output and we leave the others out of the queue.
-            if is_decision_node_for_loop and node_results.get(from_socket.name, None) is None:
-                if networkx.has_path(self.graph, target_node, node_name):
-                    # In case we're choosing to leave a loop, do not put the loop's node in the buffer.
-                    logger.debug("Not adding '%s' to the inputs buffer: we're leaving the loop.", target_node)
-                else:
-                    # In case we're choosing to stay in a loop, do not put the external node in the buffer.
-                    logger.debug("Not adding '%s' to the inputs buffer: we're staying in the loop.", target_node)
-            else:
-                # In all other cases, populate the inputs buffer for all downstream nodes.
-
-                # Create the buffer for the downstream node if it's not yet there.
-                if target_node not in inputs_buffer:
-                    inputs_buffer[target_node] = {}
-
-                # Skip Edges that did not receive any input.
-                value_to_route = node_results.get(from_socket.name)
-                if value_to_route is None:
-                    continue
-
-                # If the socket was marked as variadic, pile up inputs in a list
-                if to_socket.is_variadic:
-                    inputs_buffer[target_node].setdefault(to_socket.name, []).append(value_to_route)
-                # Non-variadic input: just store the value
-                else:
-                    inputs_buffer[target_node][to_socket.name] = value_to_route
-
-        return inputs_buffer
-
-    def _prepare_inputs_buffer(self, data: Dict[str, Any]) -> OrderedDict:
-        """
-        Prepare the inputs buffer based on the parameters that were
-        passed to run()
-        """
-        inputs_buffer: OrderedDict = OrderedDict()
-        for node_name, input_data in data.items():
-            for socket_name, value in input_data.items():
-                if value is None:
-                    continue
-                if self.graph.nodes[node_name]["input_sockets"][socket_name].is_variadic:
-                    value = [value]
-                inputs_buffer.setdefault(node_name, {})[socket_name] = value
-        return inputs_buffer
->>>>>>> 47127ef5
+        return outputs