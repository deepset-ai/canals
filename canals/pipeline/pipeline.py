--- conflicted
+++ resolved
@@ -373,139 +373,6 @@
                 logger.info("Warming up component %s...", node)
                 self.graph.nodes[node]["instance"].warm_up()
 
-<<<<<<< HEAD
-=======
-    def run(self, data: Dict[str, Any], debug: bool = False) -> Dict[str, Any]:
-        """
-        Runs the pipeline.
-
-        Args:
-            data: the inputs to give to the input components of the Pipeline.
-            parameters: a dictionary with all the parameters of all the components, namespaced by component.
-            debug: whether to collect and return debug information.
-
-        Returns:
-            A dictionary with the outputs of the output components of the Pipeline.
-
-        Raises:
-            PipelineRuntimeError: if the any of the components fail or return unexpected output.
-        """
-        # **** The Pipeline.run() algorithm ****
-        #
-        # Nodes are run as soon as an input for them appears in the inputs buffer.
-        # When there's more than a node at once in the buffer (which means some
-        # branches are running in parallel or that there are loops) they are selected to
-        # run in FIFO order by the `inputs_buffer` OrderedDict.
-        #
-        # Inputs are labeled with the name of the node they're aimed for:
-        #
-        #   ````
-        #   inputs_buffer[target_node] = {"input_name": input_value, ...}
-        #   ```
-        #
-        # Nodes should wait until all the necessary input data has arrived before running.
-        # If they're popped from the input_buffer before they're ready, they're put back in.
-        # If the pipeline has branches of different lengths, it's possible that a node has to
-        # wait a bit and let other nodes pass before receiving all the input data it needs.
-        #
-        # Chetsheet for networkx data access:
-        # - Name of the node       # self.graph.nodes  (List[str])
-        # - Node instance          # self.graph.nodes[node]["instance"]
-        # - Input nodes            # [e[0] for e in self.graph.in_edges(node)]
-        # - Output nodes           # [e[1] for e in self.graph.out_edges(node)]
-        # - Output edges           # [e[2]["label"] for e in self.graph.out_edges(node, data=True)]
-        #
-        # if debug:
-        #     os.makedirs("debug", exist_ok=True)
-
-        data = _validate_pipeline_input(self.graph, input_values=data)
-        self._clear_visits_count()
-        self.warm_up()
-
-        logger.info("Pipeline execution started.")
-        inputs_buffer = OrderedDict(
-            {
-                node: {key: value for key, value in input_data.items() if value is not None}
-                for node, input_data in data.items()
-            }
-        )
-        pipeline_output: Dict[str, Dict[str, Any]] = {}
-
-        if debug:
-            logger.info("Debug mode ON.")
-        self.debug = {}
-
-        # *** PIPELINE EXECUTION LOOP ***
-        # We select the nodes to run by popping them in FIFO order from the inputs buffer.
-        step = 0
-        while inputs_buffer:
-            step += 1
-            if debug:
-                self._record_pipeline_step(step, inputs_buffer, pipeline_output)
-            logger.debug("> Queue at step %s: %s", step, {k: list(v.keys()) for k, v in inputs_buffer.items()})
-
-            component_name, inputs = inputs_buffer.popitem(last=False)  # FIFO
-
-            # Make sure it didn't run too many times already
-            self._check_max_loops(component_name)
-
-            # **** IS IT MY TURN YET? ****
-            # Check if the component should be run or not
-            action = self._calculate_action(name=component_name, inputs=inputs, inputs_buffer=inputs_buffer)
-
-            # This component is missing data: let's put it back in the queue and wait.
-            if action == "wait":
-                if not inputs_buffer:
-                    # What if there are no components to wait for?
-                    raise PipelineRuntimeError(
-                        f"'{component_name}' is stuck waiting for input, but there are no other components to run. "
-                        "This is likely a Canals bug. Open an issue at https://github.com/deepset-ai/canals."
-                    )
-
-                inputs_buffer[component_name] = inputs
-                continue
-
-            # This component did not receive the input it needs: it must be on a skipped branch. Let's not run it.
-            if action == "skip":
-                self.graph.nodes[component_name]["visits"] += 1
-                inputs_buffer = self._skip_downstream_unvisited_nodes(
-                    component_name=component_name, inputs_buffer=inputs_buffer
-                )
-                continue
-
-            if action == "remove":
-                # This component has no reason of being in the run queue and we need to remove it. For example, this can happen to components that are connected to skipped branches of the pipeline.
-                continue
-
-            # **** RUN THE NODE ****
-            # It is our turn! The node is ready to run and all necessary inputs are present
-            output = self._run_component(name=component_name, inputs=inputs)
-
-            # **** PROCESS THE OUTPUT ****
-            # The node run successfully. Let's store or distribute the output it produced, if it's valid.
-            if not self.graph.out_edges(component_name):
-                # Note: if a node outputs many times (like in loops), the output will be overwritten
-                pipeline_output[component_name] = output
-            else:
-                inputs_buffer = self._route_output(
-                    node_results=output, node_name=component_name, inputs_buffer=inputs_buffer
-                )
-
-        if debug:
-            self._record_pipeline_step(step + 1, inputs_buffer, pipeline_output)
-
-            # Save to json
-            os.makedirs(self.debug_path, exist_ok=True)
-            with open(self.debug_path / "data.json", "w", encoding="utf-8") as datafile:
-                json.dump(self.debug, datafile, indent=4, default=str)
-
-            # Store in the output
-            pipeline_output["_debug"] = self.debug  # type: ignore
-
-        logger.info("Pipeline executed successfully.")
-        return pipeline_output
-
->>>>>>> 5c8d0e29
     def _record_pipeline_step(self, step, inputs_buffer, pipeline_output):
         """
         Stores a snapshot of this step into the self.debug dictionary of the pipeline.
@@ -540,56 +407,56 @@
         These tuples are used by `_state_transition_function()` with `issubset()` to compute the next transition.
         """
         self.valid_states = {}
-        for component in self.graph.nodes:
-            input_from_loop, input_outside_loop = self._identify_looping_inputs(component)
+        for component_name in self.graph.nodes:
+            input_from_loop, input_outside_loop = self._identify_looping_inputs(component_name)
             if input_from_loop and input_outside_loop:
                 # Is a loop merger, so it has two valid states, one for the loop and one for the external input
-                self.valid_states[component] = [
-                    [(component, socket) for socket in input_from_loop],
-                    [(component, socket) for socket in input_outside_loop],
+                self.valid_states[component_name] = [
+                    [(component_name, socket) for socket in input_from_loop],
+                    [(component_name, socket) for socket in input_outside_loop],
                 ]
                 continue
 
             # If all inputs are optional, each one is enough to make the pipeline run
-            if all(socket.is_optional for socket in self.graph.nodes[component]["input_sockets"].values()):
-                self.valid_states[component] = [
-                    [(component, socket)] for socket in self.graph.nodes[component]["input_sockets"].keys()
+            if all(socket.is_optional for socket in self.graph.nodes[component_name]["input_sockets"].values()):
+                self.valid_states[component_name] = [
+                    [(component_name, socket)] for socket in self.graph.nodes[component_name]["input_sockets"].keys()
                 ]
                 continue
 
             # It's a regular component, so it has one minimum valid state only
             valid_state = []
-            for socket_name, socket in self.graph.nodes[component]["input_sockets"].items():
+            for socket_name, socket in self.graph.nodes[component_name]["input_sockets"].items():
                 if not socket.is_optional:
-                    valid_state.append((component, socket_name))
-
-            self.valid_states[component] = [valid_state]
-
-    def _identify_looping_inputs(self, component: str):
+                    valid_state.append((component_name, socket_name))
+
+            self.valid_states[component_name] = [valid_state]
+
+    def _identify_looping_inputs(self, component_name: str):
         """
         Identify which of the input sockets of this component are coming from a loop and which are not.
         """
         input_from_loop = []
         input_outside_loop = []
 
-        for socket in self.graph.nodes[component]["input_sockets"]:
-            sender = self.graph.nodes[component]["input_sockets"][socket].sender
-            if sender and networkx.has_path(self.graph, component, sender):
+        for socket in self.graph.nodes[component_name]["input_sockets"]:
+            sender = self.graph.nodes[component_name]["input_sockets"][socket].sender
+            if sender and networkx.has_path(self.graph, component_name, sender):
                 input_from_loop.append(socket)
             else:
                 input_outside_loop.append(socket)
         return input_from_loop, input_outside_loop
 
-    def _identify_looping_outputs(self, component: str):
+    def _identify_looping_outputs(self, component_name: str):
         """
         Identify which of the output sockets of this component are going into a loop and which are not.
         """
         output_to_loop = []
         output_outside_loop = []
 
-        for socket in self.graph.nodes[component]["output_sockets"]:
-            for _, to_node, _ in self.graph.out_edges(component, keys=True):
-                if to_node and networkx.has_path(self.graph, to_node, component):
+        for socket in self.graph.nodes[component_name]["output_sockets"]:
+            for _, to_node, _ in self.graph.out_edges(component_name, keys=True):
+                if to_node and networkx.has_path(self.graph, to_node, component_name):
                     output_to_loop.append(socket)
                 else:
                     output_outside_loop.append(socket)
@@ -605,10 +472,10 @@
             current_state (Tuple[Tuple[str, str]]): the current state as a list of tuples of (component, socket)
         """
         transition = []
-        for component in self.graph.nodes:
-            for valid_state in self.valid_states[component]:
+        for component_name in self.graph.nodes:
+            for valid_state in self.valid_states[component_name]:
                 if set(valid_state).issubset(set(state)):
-                    transition.append(component)
+                    transition.append(component_name)
 
         return transition
 
@@ -646,10 +513,10 @@
 
         # Initial state
         state: Dict[Tuple[str, str], Any] = {}
-        for component, input_data in data.items():
+        for component_name, input_data in data.items():
             for socket, value in input_data.items():
                 if value is not None:
-                    state[(component, socket)] = value
+                    state[(component_name, socket)] = value
 
         # Execution loop
         step = 0
@@ -666,7 +533,6 @@
                 logger.debug("   --X This is a stopping state.")
                 break
 
-<<<<<<< HEAD
             # Apply the transition to get to the next state
             output: Dict[str, Any]
             state, output = self._apply_transition(state, transition, connections)
@@ -685,29 +551,25 @@
     def _apply_transition(
         self, state: Dict[Tuple[str, str], Any], transition: List[str], connections: List[Tuple[str, str, str, str]]
     ) -> Tuple[Dict[Tuple[str, str], Any], Dict[str, Any]]:
-=======
-    def _skip_downstream_unvisited_nodes(self, component_name: str, inputs_buffer: OrderedDict) -> OrderedDict:
->>>>>>> 5c8d0e29
         """
         Given the current state of the pipeline, compute the next state. Returns a Tuple with (state, output)
         """
-<<<<<<< HEAD
         output: Dict[str, Any] = {}
         next_state = state
 
         # Process all the component in this transition independently ("parallel branch execution")
-        for component in transition:
+        for component_name in transition:
             # Extract from the general state only the inputs for this component
-            component_inputs = {state[1]: value for state, value in state.items() if state[0] == component}
+            component_inputs = {state[1]: value for state, value in state.items() if state[0] == component_name}
 
             # Once an input is being used, remove it from the machine's state.
             # Leftover state will be carried over ("waiting for components")
             for used_input in component_inputs.keys():
-                del next_state[(component, used_input)]
+                del next_state[(component_name, used_input)]
 
             # Run the component
             output_values = self._run_component(
-                name=component,
+                name=component_name,
                 inputs=component_inputs,
             )
 
@@ -716,35 +578,25 @@
                 target_states = [
                     (to_node, to_socket)
                     for from_node, from_socket, to_node, to_socket in connections
-                    if from_node == component and from_socket == socket
+                    if from_node == component_name and from_socket == socket
                 ]
 
                 # If the sockets are dangling, this value is an output
                 if not target_states:
-                    if component not in output:
-                        output[component] = {}
-                    output[component][socket] = value
-                    logger.debug(" - '%s.%s' goes to the output with value '%s'", component, socket, value)
+                    if component_name not in output:
+                        output[component_name] = {}
+                    output[component_name][socket] = value
+                    logger.debug(" - '%s.%s' goes to the output with value '%s'", component_name, socket, value)
 
                 # Otherwise, assign the values to the next state
                 for target in target_states:
-                    if all(self._identify_looping_outputs(component)) and value is None:
+                    if all(self._identify_looping_outputs(component_name)) and value is None:
                         logger.debug("   --X Loop decision nodes do not propagate None values.")
                     else:
                         next_state[target] = value
                         logger.debug("   --> '%s.%s' received '%s'", target[0], target[1], value)
 
         return next_state, output
-=======
-        downstream_nodes = [e[1] for e in self.graph.out_edges(component_name)]
-        for downstream_node in downstream_nodes:
-            if downstream_node in inputs_buffer:
-                continue
-            if self.graph.nodes[downstream_node]["visits"] == 0:
-                # Skip downstream nodes only if they never been visited
-                inputs_buffer[downstream_node] = {}
-        return inputs_buffer
->>>>>>> 5c8d0e29
 
     def _run_component(self, name: str, inputs: Dict[str, Any]) -> Dict[str, Any]:
         """
