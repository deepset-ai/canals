# SPDX-FileCopyrightText: 2022-present deepset GmbH <info@deepset.ai>
#
# SPDX-License-Identifier: Apache-2.0
from typing import get_origin, get_args, List, Type, Union
import logging
from dataclasses import dataclass, field

from canals.component.types import CANALS_VARIADIC_ANNOTATION


logger = logging.getLogger(__name__)


@dataclass
class InputSocket:
    name: str
<<<<<<< HEAD
    type: type
    is_optional: bool
    has_default: bool
    sender: Optional[str] = None
=======
    type: Type
    is_optional: bool = field(init=False)
    is_variadic: bool = field(init=False)
    sender: List[str] = field(default_factory=list)

    def __post_init__(self):
        self.is_optional = get_origin(self.type) is Union and type(None) in get_args(self.type)
        try:
            # __metadata__ is a tuple
            self.is_variadic = self.type.__metadata__[0] == CANALS_VARIADIC_ANNOTATION
        except AttributeError:
            self.is_variadic = False
        if self.is_variadic:
            # We need to "unpack" the type inside the Variadic annotation,
            # otherwise the pipeline connection api will try to match
            # `Annotated[type, CANALS_VARIADIC_ANNOTATION]`.
            # Note Variadic is expressed as an annotation of one single type,
            # so the return value of get_args will always be a one-item tuple.
            self.type = get_args(self.type)[0]
>>>>>>> cbf3f25c


@dataclass
class OutputSocket:
    name: str
    type: type<|MERGE_RESOLUTION|>--- conflicted
+++ resolved
@@ -14,13 +14,8 @@
 @dataclass
 class InputSocket:
     name: str
-<<<<<<< HEAD
-    type: type
-    is_optional: bool
-    has_default: bool
-    sender: Optional[str] = None
-=======
     type: Type
+    has_default: bool = False
     is_optional: bool = field(init=False)
     is_variadic: bool = field(init=False)
     sender: List[str] = field(default_factory=list)
@@ -39,7 +34,6 @@
             # Note Variadic is expressed as an annotation of one single type,
             # so the return value of get_args will always be a one-item tuple.
             self.type = get_args(self.type)[0]
->>>>>>> cbf3f25c
 
 
 @dataclass
