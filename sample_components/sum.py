--- conflicted
+++ resolved
@@ -8,20 +8,14 @@
 
 
 @component
-<<<<<<< HEAD
 class Sum:  # pylint: disable=too-few-public-methods
     def __init__(self, inputs, base_value: int = 0):
+        self.inputs = inputs
         self.base_value = base_value
-        self.init_parameters = {"inputs": inputs, "base_value": base_value}
-=======
-class Sum:
-    def __init__(self, inputs: List[str]):
-        self.inputs = inputs
->>>>>>> ee0a8059
         component.set_input_types(self, **{input_name: Optional[int] for input_name in inputs})
 
     def to_dict(self) -> Dict[str, Any]:  # pylint: disable=missing-function-docstring
-        return default_to_dict(self, inputs=self.inputs)
+        return default_to_dict(self, inputs=self.inputs, base_value=self.base_value)
 
     @classmethod
     def from_dict(cls, data: Dict[str, Any]) -> "Sum":  # pylint: disable=missing-function-docstring
