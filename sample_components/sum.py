--- conflicted
+++ resolved
@@ -1,40 +1,19 @@
 # SPDX-FileCopyrightText: 2022-present deepset GmbH <info@deepset.ai>
 #
 # SPDX-License-Identifier: Apache-2.0
-<<<<<<< HEAD
 from typing import Optional
-
-=======
->>>>>>> 16d820ee
 from canals import component
 from canals.component.types import Variadic
 
 
 @component
 class Sum:  # pylint: disable=too-few-public-methods
-<<<<<<< HEAD
-    def __init__(self, inputs, base_value: int = 0):
-        self.inputs = inputs
-        self.base_value = base_value
-        component.set_input_types(self, **{input_name: Optional[int] for input_name in inputs})
-
-    @component.output_types(total=int)
-    def run(self, base_value: Optional[int] = None, **kwargs):
-=======
     def __init__(self, base_value: int = 0):
         self.base_value = base_value
 
     @component.output_types(total=int)
     def run(self, values: Variadic[int]):
->>>>>>> 16d820ee
         """
         :param values: the values to sum
         """
-<<<<<<< HEAD
-        if base_value is None:
-            base_value = self.base_value
-
-        return {"total": base_value + sum(v for v in kwargs.values() if v is not None)}
-=======
-        return {"total": self.base_value + sum(v for v in values if v is not None)}  # type: ignore
->>>>>>> 16d820ee
+        return {"total": self.base_value + sum(v for v in values if v is not None)}  # type: ignore