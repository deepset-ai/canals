--- conflicted
+++ resolved
@@ -10,46 +10,17 @@
     res = component.to_dict()
     assert res == {"type": "Sum", "init_parameters": {"inputs": ["first", "second"]}}
 
-<<<<<<< HEAD
-    def test_sum_expects_no_values_receives_no_values(self):
-        component = Sum(inputs=[])
-        results = component.run()
-        assert results == {"total": 0}
-        assert component.init_parameters == {"inputs": [], "base_value": 0}
-=======
->>>>>>> ee0a8059
-
+    
 def test_from_dict():
     data = {"type": "Sum", "init_parameters": {"inputs": ["first", "second"]}}
     component = Sum.from_dict(data)
     assert component.inputs == ["first", "second"]
 
-<<<<<<< HEAD
-    def test_sum_expects_one_value_receives_one_value(self):
-        component = Sum(inputs=["value_1"])
-        results = component.run(value_1=10)
-        assert results == {"total": 10}
-        assert component.init_parameters == {"inputs": ["value_1"], "base_value": 0}
-=======
->>>>>>> ee0a8059
-
+    
 def test_sum_expects_no_values_receives_no_values():
     component = Sum(inputs=[])
     results = component.run()
     assert results == {"total": 0}
-
-
-<<<<<<< HEAD
-    def test_sum_expects_few_values_receives_right_values(self):
-        component = Sum(inputs=["value_1", "value_2", "value_3"])
-        results = component.run(value_1=10, value_2=11, value_3=12)
-        assert results == {"total": 33}
-        assert component.init_parameters == {"inputs": ["value_1", "value_2", "value_3"], "base_value": 0}
-=======
-def test_sum_expects_no_values_receives_one_value():
-    component = Sum(inputs=[])
-    assert component.run(value_1=10) == {"total": 10}
->>>>>>> ee0a8059
 
 
 def test_sum_expects_one_value_receives_one_value():
