# SPDX-FileCopyrightText: 2022-present deepset GmbH <info@deepset.ai>
#
# SPDX-License-Identifier: Apache-2.0

from sample_components import Sum
from canals.serialization import component_to_dict, component_from_dict


def test_to_dict():
    component = Sum()
    res = component_to_dict(component)
<<<<<<< HEAD
    assert res == {"type": "Sum", "init_parameters": {"base_value": 0, "inputs": ["first", "second"]}}
=======
    assert res == {"type": "Sum", "init_parameters": {"base_value": 0}}
>>>>>>> 16d820ee


def test_from_dict():
    data = {"type": "Sum", "init_parameters": {}}
    component = component_from_dict(Sum, data)
    assert component.base_value == 0


def test_sum_receives_no_values():
    component = Sum()
    results = component.run(values=[])
    assert results == {"total": 0}


def test_sum_expects_one_value_receives_one_value():
    component = Sum()
    results = component.run(values=[10])
    assert results == {"total": 10}


def test_sum_receive_some_nones():
    component = Sum()
    assert component.run(values=[10, 11, None, 12]) == {"total": 33}<|MERGE_RESOLUTION|>--- conflicted
+++ resolved
@@ -9,11 +9,7 @@
 def test_to_dict():
     component = Sum()
     res = component_to_dict(component)
-<<<<<<< HEAD
-    assert res == {"type": "Sum", "init_parameters": {"base_value": 0, "inputs": ["first", "second"]}}
-=======
     assert res == {"type": "Sum", "init_parameters": {"base_value": 0}}
->>>>>>> 16d820ee
 
 
 def test_from_dict():
