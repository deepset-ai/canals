--- conflicted
+++ resolved
@@ -8,13 +8,8 @@
 
 def test_to_dict():
     component = Sum(inputs=["first", "second"])
-<<<<<<< HEAD
-    res = component.to_dict()
+    res = component_to_dict(component)
     assert res == {"type": "Sum", "init_parameters": {"base_value": 0, "inputs": ["first", "second"]}}
-=======
-    res = component_to_dict(component)
-    assert res == {"type": "Sum", "init_parameters": {"inputs": ["first", "second"]}}
->>>>>>> e2f51878
 
 
 def test_from_dict():
