--- conflicted
+++ resolved
@@ -109,13 +109,8 @@
     add_two = pipe.graph.nodes["add_two"]
     assert add_two["instance"].add == 2
     assert add_two["input_sockets"] == {
-<<<<<<< HEAD
-        "value": InputSocket(name="value", type=int, is_optional=False, sender=None, has_default=False),
-        "add": InputSocket(name="add", type=Optional[int], is_optional=True, sender=None, has_default=True),
-=======
         "value": InputSocket(name="value", type=int),
-        "add": InputSocket(name="add", type=Optional[int]),
->>>>>>> cbf3f25c
+        "add": InputSocket(name="add", type=Optional[int], has_default=True),
     }
     assert add_two["output_sockets"] == {
         "result": OutputSocket(name="result", type=int),
@@ -126,13 +121,8 @@
     add_default = pipe.graph.nodes["add_default"]
     assert add_default["instance"].add == 1
     assert add_default["input_sockets"] == {
-<<<<<<< HEAD
-        "value": InputSocket(name="value", type=int, is_optional=False, sender="double", has_default=False),
-        "add": InputSocket(name="add", type=Optional[int], is_optional=True, sender=None, has_default=True),
-=======
         "value": InputSocket(name="value", type=int, sender=["double"]),
-        "add": InputSocket(name="add", type=Optional[int]),
->>>>>>> cbf3f25c
+        "add": InputSocket(name="add", type=Optional[int], has_default=True),
     }
     assert add_default["output_sockets"] == {
         "result": OutputSocket(name="result", type=int),
@@ -143,11 +133,7 @@
     double = pipe.graph.nodes["double"]
     assert double["instance"]
     assert double["input_sockets"] == {
-<<<<<<< HEAD
-        "value": InputSocket(name="value", type=int, is_optional=False, sender="add_two", has_default=False),
-=======
         "value": InputSocket(name="value", type=int, sender=["add_two"]),
->>>>>>> cbf3f25c
     }
     assert double["output_sockets"] == {
         "value": OutputSocket(name="value", type=int),
@@ -163,11 +149,7 @@
         {
             "conn_type": "int",
             "from_socket": OutputSocket(name="result", type=int),
-<<<<<<< HEAD
-            "to_socket": InputSocket(name="value", type=int, is_optional=False, sender="add_two", has_default=False),
-=======
             "to_socket": InputSocket(name="value", type=int, sender=["add_two"]),
->>>>>>> cbf3f25c
         },
     )
     assert connections[1] == (
@@ -176,11 +158,7 @@
         {
             "conn_type": "int",
             "from_socket": OutputSocket(name="value", type=int),
-<<<<<<< HEAD
-            "to_socket": InputSocket(name="value", type=int, is_optional=False, sender="double", has_default=False),
-=======
             "to_socket": InputSocket(name="value", type=int, sender=["double"]),
->>>>>>> cbf3f25c
         },
     )
 
@@ -223,13 +201,8 @@
     assert add_two_data["instance"] is add_two
     assert add_two_data["instance"].add == 2
     assert add_two_data["input_sockets"] == {
-<<<<<<< HEAD
-        "value": InputSocket(name="value", type=int, is_optional=False, sender=None, has_default=False),
-        "add": InputSocket(name="add", type=Optional[int], is_optional=True, sender=None, has_default=True),
-=======
         "value": InputSocket(name="value", type=int),
-        "add": InputSocket(name="add", type=Optional[int]),
->>>>>>> cbf3f25c
+        "add": InputSocket(name="add", type=Optional[int], has_default=True),
     }
     assert add_two_data["output_sockets"] == {
         "result": OutputSocket(name="result", type=int),
@@ -241,13 +214,8 @@
     assert add_default_data["instance"] is add_default
     assert add_default_data["instance"].add == 1
     assert add_default_data["input_sockets"] == {
-<<<<<<< HEAD
-        "value": InputSocket(name="value", type=int, is_optional=False, sender="double", has_default=False),
-        "add": InputSocket(name="add", type=Optional[int], is_optional=True, sender=None, has_default=True),
-=======
         "value": InputSocket(name="value", type=int, sender=["double"]),
-        "add": InputSocket(name="add", type=Optional[int]),
->>>>>>> cbf3f25c
+        "add": InputSocket(name="add", type=Optional[int], has_default=True),
     }
     assert add_default_data["output_sockets"] == {
         "result": OutputSocket(name="result", type=int),
@@ -258,11 +226,7 @@
     double = pipe.graph.nodes["double"]
     assert double["instance"]
     assert double["input_sockets"] == {
-<<<<<<< HEAD
-        "value": InputSocket(name="value", type=int, is_optional=False, sender="add_two", has_default=False),
-=======
         "value": InputSocket(name="value", type=int, sender=["add_two"]),
->>>>>>> cbf3f25c
     }
     assert double["output_sockets"] == {
         "value": OutputSocket(name="value", type=int),
@@ -278,11 +242,7 @@
         {
             "conn_type": "int",
             "from_socket": OutputSocket(name="result", type=int),
-<<<<<<< HEAD
-            "to_socket": InputSocket(name="value", type=int, is_optional=False, sender="add_two", has_default=False),
-=======
             "to_socket": InputSocket(name="value", type=int, sender=["add_two"]),
->>>>>>> cbf3f25c
         },
     )
     assert connections[1] == (
@@ -291,11 +251,7 @@
         {
             "conn_type": "int",
             "from_socket": OutputSocket(name="value", type=int),
-<<<<<<< HEAD
-            "to_socket": InputSocket(name="value", type=int, is_optional=False, sender="double", has_default=False),
-=======
             "to_socket": InputSocket(name="value", type=int, sender=["double"]),
->>>>>>> cbf3f25c
         },
     )
 
