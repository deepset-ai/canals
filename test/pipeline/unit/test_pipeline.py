# SPDX-FileCopyrightText: 2022-present deepset GmbH <info@deepset.ai>
#
# SPDX-License-Identifier: Apache-2.0
from typing import Optional
import logging

import pytest

from canals import Pipeline
from canals.component.sockets import InputSocket, OutputSocket
from canals.errors import PipelineMaxLoops, PipelineError, PipelineRuntimeError
from sample_components import AddFixedValue, Threshold, MergeLoop, Double
from canals.testing.factory import component_class

logging.basicConfig(level=logging.DEBUG)


def test_max_loops():
    pipe = Pipeline(max_loops_allowed=10)
    pipe.add_component("add", AddFixedValue())
    pipe.add_component("threshold", Threshold(threshold=100))
    pipe.add_component("merge", MergeLoop(expected_type=int, inputs=["value_1", "value_2"]))
    pipe.connect("threshold.below", "add.value")
    pipe.connect("add.result", "merge.value_1")
    pipe.connect("merge.value", "threshold.value")
    with pytest.raises(PipelineMaxLoops):
        pipe.run({"merge": {"value_2": 1}})


def test_run_with_component_that_does_not_return_dict():
    BrokenComponent = component_class("BrokenComponent", input_types={"a": int}, output_types={"b": int}, output=1)

    pipe = Pipeline(max_loops_allowed=10)
    pipe.add_component("comp", BrokenComponent())
    with pytest.raises(
        PipelineRuntimeError, match="Component 'comp' returned a value of type 'int' instead of a dict."
    ):
        pipe.run({"comp": {"a": 1}})


def test_to_dict():
    add_two = AddFixedValue(add=2)
    add_default = AddFixedValue()
    double = Double()
    pipe = Pipeline(metadata={"test": "test"}, max_loops_allowed=42)
    pipe.add_component("add_two", add_two)
    pipe.add_component("add_default", add_default)
    pipe.add_component("double", double)
    pipe.connect("add_two", "double")
    pipe.connect("double", "add_default")

    res = pipe.to_dict()
    expected = {
        "metadata": {"test": "test"},
        "max_loops_allowed": 42,
        "components": {
            "add_two": {
                "type": "AddFixedValue",
                "init_parameters": {"add": 2},
            },
            "add_default": {
                "type": "AddFixedValue",
                "init_parameters": {"add": 1},
            },
            "double": {
                "type": "Double",
                "init_parameters": {},
            },
        },
        "connections": [
            {"sender": "add_two.result", "receiver": "double.value"},
            {"sender": "double.value", "receiver": "add_default.value"},
        ],
    }
    assert res == expected


def test_from_dict():
    data = {
        "metadata": {"test": "test"},
        "max_loops_allowed": 101,
        "components": {
            "add_two": {
                "type": "AddFixedValue",
                "init_parameters": {"add": 2},
            },
            "add_default": {
                "type": "AddFixedValue",
                "init_parameters": {"add": 1},
            },
            "double": {
                "type": "Double",
                "init_parameters": {},
            },
        },
        "connections": [
            {"sender": "add_two.result", "receiver": "double.value"},
            {"sender": "double.value", "receiver": "add_default.value"},
        ],
    }
    pipe = Pipeline.from_dict(data)

    assert pipe.metadata == {"test": "test"}
    assert pipe.max_loops_allowed == 101

    # Components
    assert len(pipe.graph.nodes) == 3
    ## add_two
    add_two = pipe.graph.nodes["add_two"]
    assert add_two["instance"].add == 2
    assert add_two["input_sockets"] == {
        "value": InputSocket(name="value", type=int),
        "add": InputSocket(name="add", type=Optional[int], has_default=True),
    }
    assert add_two["output_sockets"] == {
        "result": OutputSocket(name="result", type=int, consumers=["double"]),
    }
    assert add_two["visits"] == 0

    ## add_default
    add_default = pipe.graph.nodes["add_default"]
    assert add_default["instance"].add == 1
    assert add_default["input_sockets"] == {
<<<<<<< HEAD
        "value": InputSocket(name="value", type=int, senders=["double"]),
        "add": InputSocket(name="add", type=Optional[int]),
=======
        "value": InputSocket(name="value", type=int, sender=["double"]),
        "add": InputSocket(name="add", type=Optional[int], has_default=True),
>>>>>>> 588f5cf3
    }
    assert add_default["output_sockets"] == {
        "result": OutputSocket(name="result", type=int),
    }
    assert add_default["visits"] == 0

    ## double
    double = pipe.graph.nodes["double"]
    assert double["instance"]
    assert double["input_sockets"] == {
        "value": InputSocket(name="value", type=int, senders=["add_two"]),
    }
    assert double["output_sockets"] == {
        "value": OutputSocket(name="value", type=int, consumers=["add_default"]),
    }
    assert double["visits"] == 0

    # Connections
    connections = list(pipe.graph.edges(data=True))
    assert len(connections) == 2
    assert connections[0] == (
        "add_two",
        "double",
        {
            "conn_type": "int",
            "from_socket": OutputSocket(name="result", type=int, consumers=["double"]),
            "to_socket": InputSocket(name="value", type=int, senders=["add_two"]),
        },
    )
    assert connections[1] == (
        "double",
        "add_default",
        {
            "conn_type": "int",
            "from_socket": OutputSocket(name="value", type=int, consumers=["add_default"]),
            "to_socket": InputSocket(name="value", type=int, senders=["double"]),
        },
    )


def test_from_dict_with_empty_dict():
    assert Pipeline() == Pipeline.from_dict({})


def test_from_dict_with_components_instances():
    add_two = AddFixedValue(add=2)
    add_default = AddFixedValue()
    components = {
        "add_two": add_two,
        "add_default": add_default,
    }
    data = {
        "metadata": {"test": "test"},
        "max_loops_allowed": 100,
        "components": {
            "add_two": {},
            "add_default": {},
            "double": {
                "type": "Double",
                "init_parameters": {},
            },
        },
        "connections": [
            {"sender": "add_two.result", "receiver": "double.value"},
            {"sender": "double.value", "receiver": "add_default.value"},
        ],
    }
    pipe = Pipeline.from_dict(data, components=components)
    assert pipe.metadata == {"test": "test"}
    assert pipe.max_loops_allowed == 100

    # Components
    assert len(pipe.graph.nodes) == 3
    ## add_two
    add_two_data = pipe.graph.nodes["add_two"]
    assert add_two_data["instance"] is add_two
    assert add_two_data["instance"].add == 2
    assert add_two_data["input_sockets"] == {
        "value": InputSocket(name="value", type=int),
        "add": InputSocket(name="add", type=Optional[int], has_default=True),
    }
    assert add_two_data["output_sockets"] == {
        "result": OutputSocket(name="result", type=int, consumers=["double"]),
    }
    assert add_two_data["visits"] == 0

    ## add_default
    add_default_data = pipe.graph.nodes["add_default"]
    assert add_default_data["instance"] is add_default
    assert add_default_data["instance"].add == 1
    assert add_default_data["input_sockets"] == {
<<<<<<< HEAD
        "value": InputSocket(name="value", type=int, senders=["double"]),
        "add": InputSocket(name="add", type=Optional[int]),
=======
        "value": InputSocket(name="value", type=int, sender=["double"]),
        "add": InputSocket(name="add", type=Optional[int], has_default=True),
>>>>>>> 588f5cf3
    }
    assert add_default_data["output_sockets"] == {
        "result": OutputSocket(name="result", type=int),
    }
    assert add_default_data["visits"] == 0

    ## double
    double = pipe.graph.nodes["double"]
    assert double["instance"]
    assert double["input_sockets"] == {
        "value": InputSocket(name="value", type=int, senders=["add_two"]),
    }
    assert double["output_sockets"] == {
        "value": OutputSocket(name="value", type=int, consumers=["add_default"]),
    }
    assert double["visits"] == 0

    # Connections
    connections = list(pipe.graph.edges(data=True))
    assert len(connections) == 2
    assert connections[0] == (
        "add_two",
        "double",
        {
            "conn_type": "int",
            "from_socket": OutputSocket(name="result", type=int, consumers=["double"]),
            "to_socket": InputSocket(name="value", type=int, senders=["add_two"]),
        },
    )
    assert connections[1] == (
        "double",
        "add_default",
        {
            "conn_type": "int",
            "from_socket": OutputSocket(name="value", type=int, consumers=["add_default"]),
            "to_socket": InputSocket(name="value", type=int, senders=["double"]),
        },
    )


def test_from_dict_without_component_type():
    data = {
        "metadata": {"test": "test"},
        "max_loops_allowed": 100,
        "components": {
            "add_two": {
                "init_parameters": {"add": 2},
            },
        },
        "connections": [],
    }
    with pytest.raises(PipelineError) as err:
        Pipeline.from_dict(data)

    err.match("Missing 'type' in component 'add_two'")


def test_from_dict_without_registered_component_type(request):
    data = {
        "metadata": {"test": "test"},
        "max_loops_allowed": 100,
        "components": {
            "add_two": {
                # We use the test function name as component type to make sure it's not registered.
                "type": request.node.name,
                "init_parameters": {"add": 2},
            },
        },
        "connections": [],
    }
    with pytest.raises(PipelineError) as err:
        Pipeline.from_dict(data)

    err.match(f"Component '{request.node.name}' not imported.")


def test_from_dict_without_connection_sender():
    data = {
        "metadata": {"test": "test"},
        "max_loops_allowed": 100,
        "components": {},
        "connections": [
            {"receiver": "some.receiver"},
        ],
    }
    with pytest.raises(PipelineError) as err:
        Pipeline.from_dict(data)

    err.match("Missing sender in connection: {'receiver': 'some.receiver'}")


def test_from_dict_without_connection_receiver():
    data = {
        "metadata": {"test": "test"},
        "max_loops_allowed": 100,
        "components": {},
        "connections": [
            {"sender": "some.sender"},
        ],
    }
    with pytest.raises(PipelineError) as err:
        Pipeline.from_dict(data)

    err.match("Missing receiver in connection: {'sender': 'some.sender'}")


def test_falsy_connection():
    A = component_class("A", input_types={"x": int}, output={"y": 0})
    B = component_class("A", input_types={"x": int}, output={"y": 0})
    p = Pipeline()
    p.add_component("a", A())
    p.add_component("b", B())
    p.connect("a.y", "b.x")
    assert p.run({"a": {"x": 10}})["b"]["y"] == 0


def test_describe_input_only_no_inputs_components():
    A = component_class("A", input_types={}, output={"x": 0})
    B = component_class("B", input_types={}, output={"y": 0})
    C = component_class("C", input_types={"x": int, "y": int}, output={"z": 0})
    p = Pipeline()
    p.add_component("a", A())
    p.add_component("b", B())
    p.add_component("c", C())
    p.connect("a.x", "c.x")
    p.connect("b.y", "c.y")
    assert p.inputs() == {}


def test_describe_input_some_components_with_no_inputs():
    A = component_class("A", input_types={}, output={"x": 0})
    B = component_class("B", input_types={"y": int}, output={"y": 0})
    C = component_class("C", input_types={"x": int, "y": int}, output={"z": 0})
    p = Pipeline()
    p.add_component("a", A())
    p.add_component("b", B())
    p.add_component("c", C())
    p.connect("a.x", "c.x")
    p.connect("b.y", "c.y")
    assert p.inputs() == {"b": {"y": {"type": int, "has_default": False}}}


def test_describe_input_all_components_have_inputs():
    A = component_class("A", input_types={"x": Optional[int]}, output={"x": 0})
    B = component_class("B", input_types={"y": int}, output={"y": 0})
    C = component_class("C", input_types={"x": int, "y": int}, output={"z": 0})
    p = Pipeline()
    p.add_component("a", A())
    p.add_component("b", B())
    p.add_component("c", C())
    p.connect("a.x", "c.x")
    p.connect("b.y", "c.y")
    assert p.inputs() == {
        "a": {"x": {"type": Optional[int], "has_default": False}},
        "b": {"y": {"type": int, "has_default": False}},
    }<|MERGE_RESOLUTION|>--- conflicted
+++ resolved
@@ -121,13 +121,8 @@
     add_default = pipe.graph.nodes["add_default"]
     assert add_default["instance"].add == 1
     assert add_default["input_sockets"] == {
-<<<<<<< HEAD
-        "value": InputSocket(name="value", type=int, senders=["double"]),
-        "add": InputSocket(name="add", type=Optional[int]),
-=======
         "value": InputSocket(name="value", type=int, sender=["double"]),
         "add": InputSocket(name="add", type=Optional[int], has_default=True),
->>>>>>> 588f5cf3
     }
     assert add_default["output_sockets"] == {
         "result": OutputSocket(name="result", type=int),
@@ -219,13 +214,8 @@
     assert add_default_data["instance"] is add_default
     assert add_default_data["instance"].add == 1
     assert add_default_data["input_sockets"] == {
-<<<<<<< HEAD
-        "value": InputSocket(name="value", type=int, senders=["double"]),
-        "add": InputSocket(name="add", type=Optional[int]),
-=======
         "value": InputSocket(name="value", type=int, sender=["double"]),
         "add": InputSocket(name="add", type=Optional[int], has_default=True),
->>>>>>> 588f5cf3
     }
     assert add_default_data["output_sockets"] == {
         "result": OutputSocket(name="result", type=int),
